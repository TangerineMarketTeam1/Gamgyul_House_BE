--- conflicted
+++ resolved
@@ -108,39 +108,12 @@
         return filtered_queryset
 
 
-<<<<<<< HEAD
-class PostFilter(filters.FilterSet):
-    q = filters.CharFilter(method="filter_search", label="Search")
-
-    class Meta:
-        model = Post
-        fields = ["q"]
-
-    def filter_search(self, queryset, name, value):
-        words = value.split()
-
-        content_query = Q()
-        tag_query = Q()
-
-        for word in words:
-            if word.startswith("#"):
-                tag_query |= Q(tags__name__iexact=word[1:])
-            else:
-                content_query |= (
-                    Q(content__icontains=word)
-                    | Q(user__username__icontains=word)
-                    | Q(location__icontains=word)
-                )
-
-        return queryset.filter(content_query | tag_query).distinct()
-=======
 class PostSearchView(generics.ListAPIView):
     """게시물 검색을 위한 API 뷰.
 
 
     이 뷰는 게시물 내용, 사용자 이름, 위치, 태그를 기반으로 게시물을 검색하고 결과를 반환합니다.
     검색 결과는 생성 시간의 역순으로 정렬됩니다.
->>>>>>> 4252f6a9
 
     Attributes:
         serializer_class (Serializer): 응답 데이터 직렬화를 위한 시리얼라이저.
@@ -233,50 +206,8 @@
         return filtered_queryset
 
 
-<<<<<<< HEAD
-class ProductFilter(filters.FilterSet):
-    q = filters.CharFilter(method="filter_search", label="Search")
-    category = filters.ChoiceFilter(
-        choices=[
-            ("name", "Name"),
-            ("variety", "Variety"),
-            ("growing_region", "Growing Region"),
-            ("user", "User"),
-        ],
-        method="filter_by_category",
-        label="Category",
-    )
-
-    class Meta:
-        model = Product
-        fields = ["q", "category"]
-
-    def filter_search(self, queryset, name, value):
-        category = self.data.get("category", "all")
-
-        if category == "name":
-            return queryset.filter(name__icontains=value)
-        elif category == "variety":
-            return queryset.filter(variety__icontains=value)
-        elif category == "growing_region":
-            return queryset.filter(growing_region__icontains=value)
-        elif category == "user":
-            return queryset.filter(user__username__icontains=value)
-        else:
-            return queryset.filter(
-                Q(name__icontains=value)
-                | Q(variety__icontains=value)
-                | Q(growing_region__icontains=value)
-                | Q(user__username__icontains=value)
-            )
-
-    def filter_by_category(self, queryset, name, value):
-        # 이 메소드는 작동되지 않지만, django에서 요구하기 때문에 빈 메소드로 존재합니다.
-        return queryset
-=======
 class ProductSearchView(generics.ListAPIView):
     """상품 검색을 위한 API 뷰.
->>>>>>> 4252f6a9
 
     이 뷰는 상품 이름, 설명, 품종, 재배 지역, 가격, 사용자 이름을 기반으로 상품을 검색하고 결과를 반환합니다.
     검색 결과는 생성 시간의 역순으로 기본 정렬되며, 생성 시간과 가격으로 정렬할 수 있습니다.
