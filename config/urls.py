--- conflicted
+++ resolved
@@ -10,11 +10,7 @@
 urlpatterns = [
     path("admin/", admin.site.urls),
     path("accounts/", include("allauth.urls")),
-<<<<<<< HEAD
-    path("market/", include("market.urls")),
-=======
     path("chats/", include("chats.urls")),
->>>>>>> 35ebb7ad
     path("api/token/", TokenObtainPairView.as_view(), name="token_obtain_pair"),
     path("api/token/refresh/", TokenRefreshView.as_view(), name="token_refresh"),
     path("api/schema/", SpectacularAPIView.as_view(), name="schema"),
